--- conflicted
+++ resolved
@@ -378,14 +378,7 @@
 	event := reports.CreateEvent("interface_stats", "interface_stats", 1, columns, nil)
 	reports.LogEvent(event)
 
-<<<<<<< HEAD
-	// for WAN interfaces we also send the stats to the cloud
-	if getInterfaceWanFlag(diffInfo.Iface) {
-		reports.CloudEvent(&event)
-	}
-=======
 	reports.CloudEvent(event)
->>>>>>> 518d293f
 }
 
 // calculateDifference determines the difference between the two argumented values
